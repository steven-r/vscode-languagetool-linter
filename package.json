--- conflicted
+++ resolved
@@ -2,11 +2,7 @@
   "name": "languagetool-linter",
   "displayName": "LanguageTool Linter",
   "description": "LanguageTool integration for VS Code.",
-<<<<<<< HEAD
-  "version": "0.19.2",
-=======
   "version": "0.24.2",
->>>>>>> fb977682
   "engines": {
     "vscode": "^1.90.0"
   },
@@ -71,13 +67,13 @@
         "category": "LanguageTool Linter"
       },
       {
-<<<<<<< HEAD
+        "command": "languagetoolLinter.toggleSuspendLinting",
+        "title": "Toggle LanguageTool Linting on/off (temporarily). Linting on demand remains available.",
+        "category": "LanguageTool Linter"
+      },
+      {
         "command": "languagetoolLinter.reloadConfigurationFiles",
         "title": "Reload configuration files",
-=======
-        "command": "languagetoolLinter.toggleSuspendLinting",
-        "title": "Toggle LanguageTool Linting on/off (temporarily). Linting on demand remains available.",
->>>>>>> fb977682
         "category": "LanguageTool Linter"
       }
     ],
@@ -554,20 +550,14 @@
   "dependencies": {
     "annotatedtext-rehype": "^0.6.0",
     "execa": "^5.0.0",
-<<<<<<< HEAD
     "find-up": "^6.3.0",
-    "glob": "^8.0.3",
-    "node-fetch": "^2.6.7",
+    "glob": "^11.0.0",
+    "node-fetch": "^2.7.0",
     "portfinder": "^1.0.32",
     "remark-directive": "^2.0.1",
     "remark-frontmatter": "^4.0.1",
     "remark-gfm": "^3.0.1",
     "remark-parse": "^10.0.1",
     "unified": "^10.1.2"
-=======
-    "glob": "^11.0.0",
-    "node-fetch": "^2.7.0",
-    "portfinder": "^1.0.32"
->>>>>>> fb977682
   }
 }