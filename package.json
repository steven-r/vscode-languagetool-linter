{
  "name": "languagetool-linter",
  "displayName": "LanguageTool Linter",
  "description": "LanguageTool integration for VS Code.",
  "version": "0.15.0",
  "engines": {
    "vscode": "^1.39.0"
  },
  "categories": [
    "Linters"
  ],
  "keywords": [
    "checker",
    "grammar-checker",
    "grammar",
    "html",
    "languagetool",
    "markdown",
    "proofread",
    "spell",
    "spelling"
  ],
  "icon": "images/LanguageTool-Icon.png",
  "galleryBanner": {
    "color": "#6565f6",
    "theme": "dark"
  },
  "author": "David L. Day <david@davidlday.com> (https://www.davidlday.com)",
  "publisher": "davidlday",
  "license": "Apache-2.0",
  "repository": {
    "type": "git",
    "url": "https://github.com/davidlday/vscode-languagetool-linter"
  },
  "bugs": {
    "url": "https://github.com/davidlday/vscode-languagetool-linter/issues"
  },
  "homepage": "https://github.com/davidlday/vscode-languagetool-linter#readme",
  "activationEvents": [
    "onLanguage:plaintext",
    "onLanguage:markdown",
    "onLanguage:html",
    "onCommand:languagetoolLinter.checkDocument",
    "onCommand:languagetoolLinter.checkDocumentAsPlainText",
    "onCommand:languagetoolLinter.smartFormatDocument"
  ],
  "main": "./dist/extension",
  "contributes": {
    "commands": [
      {
        "command": "languagetoolLinter.checkDocument",
        "title": "Check Document",
        "category": "LanguageTool Linter"
      },
      {
        "command": "languagetoolLinter.checkDocumentAsPlainText",
        "title": "Force Check as Plain Text Document",
        "category": "LanguageTool Linter"
      },
      {
        "command": "languagetoolLinter.clearDocumentDiagnostics",
        "title": "Clear Document Diagnostics",
        "category": "LanguageTool Linter"
      },
      {
        "command": "languagetoolLinter.smartFormatDocument",
        "title": "Smart Format Document",
        "category": "LanguageTool Linter"
      }
    ],
    "menus": {
      "commandPalette": [
        {
          "command": "languagetoolLinter.checkDocument",
          "when": "editorLangId == markdown || editorLangId == html"
        },
        {
          "command": "languagetoolLinter.checkDocumentAsPlainText",
          "when": "editorLangId != markdown && editorLangId != html"
        },
        {
          "command": "languagetoolLinter.clearDocumentDiagnostics"
        },
        {
          "command": "languagetoolLinter.smartFormatDocument",
          "when": "editorLangId == markdown || editorLangId == html"
        }
      ],
      "editor/context": [
        {
          "command": "languagetoolLinter.checkDocument",
          "title": "LanguageTool: Check Document",
          "when": "editorLangId == markdown || editorLangId == html",
          "group": "LanguageTool"
        },
        {
          "command": "languagetoolLinter.checkDocumentAsPlainText",
          "title": "LanguageTool: Force Check as Plain Text Document",
          "when": "editorLangId != markdown && editorLangId != html",
          "group": "LanguageTool"
        },
        {
          "command": "languagetoolLinter.clearDocumentDiagnostics",
          "title": "LanguageTool: Clear Document Diagnotics",
          "group": "LanguageTool"
        },
        {
          "command": "languagetoolLinter.smartFormatDocument",
          "title": "LanguageTool: Smart Format Document",
          "when": "editorLangId == markdown || editorLangId == html",
          "group": "LanguageTool"
        }
      ]
    },
    "configuration": {
      "type": "object",
      "title": "LanguageTool Linter",
      "properties": {
        "languageToolLinter.smartFormat.onType": {
          "type": "boolean",
          "default": false,
          "description": "Run smart format as you type for quotes (“”‘’), em-dashes and en-dashes, and ellipses (…). Ensure 'Editor: Format On Type' is enabled."
        },
        "languageToolLinter.smartFormat.onSave": {
          "type": "boolean",
          "default": false,
          "description": "Run smart format when you save for quotes (“”‘’), em-dashes and en-dashes, and ellipses (…)."
        },
        "languageToolLinter.diagnosticSeverity": {
          "type": "string",
          "default": "warning",
          "description": "Set the severity level for LanguageTool diagnostics.",
          "enum": [
            "information",
            "warning",
            "error"
          ]
        },
        "languageToolLinter.enabled": {
          "type": "boolean",
          "default": true,
          "description": "Allow to enable languageTool on specific workspaces"
        },
        "languageToolLinter.hideDiagnosticsOnChange": {
          "type": "boolean",
          "default": false,
          "description": "Hide diagnostic messages on document changes. Most noticable when used with 'Lint on Change'."
        },
        "languageToolLinter.lintOnChange": {
          "type": "boolean",
          "default": false,
          "description": "Lint every time the document changes. Use with caution."
        },
        "languageToolLinter.lintOnSave": {
          "type": "boolean",
          "default": true,
          "description": "Lint documents when they're saved."
        },
        "languageToolLinter.lintOnOpen": {
          "type": "boolean",
          "default": false,
          "description": "Lint documents when they're opened."
        },
        "languageToolLinter.serviceType": {
          "type": "string",
          "default": "external",
          "description": "What kind of LanguageTool service to use: external (default), public, or managed.",
          "enum": [
            "external",
            "managed",
            "public"
          ],
          "enumDescriptions": [
            "Provide a URL to an external LanguageTool service. Defaults to 'http://localhost:8081'. Specify the URL in 'External: Url'.",
            "Let LanguageTool Linter manage a local service. Specify the path to the script in 'Script'.",
            "Use the public LanguageTool API Service at https://languagetool.org/api."
          ]
        },
        "languageToolLinter.external.url": {
          "type": "string",
          "default": "http://localhost:8081",
          "description": "URL of your LanguageTool server. Defaults to localhost on port 8081."
        },
        "languageToolLinter.managed.classPath": {
          "type": "string",
          "default": "",
          "markdownDescription": "Custom classpath for managed server. Separate multiple paths using the native filesystem separator. Supports file globbing via [node-glob](https://github.com/isaacs/node-glob)."
        },
        "languageToolLinter.managed.jarFile": {
          "type": "string",
          "default": "",
          "description": "DEPRECATED. Path to languagetool-server.jar on your local machine."
        },
        "languageToolLinter.managed.portMinimum": {
          "type": "number",
          "minimum": 1024,
          "maximum": 65535,
          "default": 9500,
          "description": "Minimum port number to use for managed service."
        },
        "languageToolLinter.managed.portMaximum": {
          "type": "number",
          "minimum": 1024,
          "maximum": 65535,
          "default": 65535,
          "description": "Minimum port number to use for managed service."
        },
        "languageToolLinter.languageTool.language": {
          "type": "string",
          "default": "auto",
          "description": "A language code like en-US, de-DE, fr, or auto to guess the language automatically (see preferredVariants below). For languages with variants (English, German, Portuguese) spell checking will only be activated when you specify the variant, e.g. en-GB instead of just en.",
          "enum": [
            "auto",
            "ast-ES",
            "be-BY",
            "br-FR",
            "ca-ES",
            "ca-ES-valencia",
            "zh-CN",
            "da-DK",
            "nl",
            "en",
            "en-AU",
            "en-CA",
            "en-GB",
            "en-NZ",
            "en-ZA",
            "en-US",
            "eo",
            "fr",
            "gl-ES",
            "de",
            "de-AT",
            "de-DE",
            "de-CH",
            "el-GR",
            "it",
            "ja-JP",
            "km-KH",
            "fa",
            "pl-PL",
            "pt",
            "pt-AO",
            "pt-BR",
            "pt-MZ",
            "pt-PT",
            "ro-RO",
            "ru-RU",
            "de-DE-x-simple-language",
            "sk-SK",
            "sl-SI",
            "es",
            "sv",
            "tl-PH",
            "ta-IN",
            "uk-UA"
          ],
          "enumDescriptions": [
            "Auto Select",
            "Asturian",
            "Belarusian",
            "Breton",
            "Catalan",
            "Catalan (Valencian)",
            "Chinese",
            "Danish",
            "Dutch",
            "English",
            "English (Australian)",
            "English (Canadian)",
            "English (GB)",
            "English (New Zealand)",
            "English (South African)",
            "English (US)",
            "Esperanto",
            "French",
            "Galician",
            "German",
            "German (Austria)",
            "German (Germany)",
            "German (Swiss)",
            "Greek",
            "Italian",
            "Japanese",
            "Khmer",
            "Persian",
            "Polish",
            "Portuguese",
            "Portuguese (Angola preAO)",
            "Portuguese (Brazil)",
            "Portuguese (Moçambique preAO)",
            "Portuguese (Portugal)",
            "Romanian",
            "Russian",
            "Simple German",
            "Slovak",
            "Slovenian",
            "Spanish",
            "Swedish",
            "Tagalog",
            "Tamil",
            "Ukrainian"
          ]
        },
        "languageToolLinter.languageTool.motherTongue": {
          "type": "string",
          "default": "",
          "description": "A language code of the user's native language, enabling false friends checks for some language pairs.",
          "enum": [
            "",
            "ast-ES",
            "be-BY",
            "br-FR",
            "ca-ES",
            "ca-ES-valencia",
            "zh-CN",
            "da-DK",
            "nl",
            "en",
            "en-AU",
            "en-CA",
            "en-GB",
            "en-NZ",
            "en-ZA",
            "en-US",
            "eo",
            "fr",
            "gl-ES",
            "de",
            "de-AT",
            "de-DE",
            "de-CH",
            "el-GR",
            "it",
            "ja-JP",
            "km-KH",
            "fa",
            "pl-PL",
            "pt",
            "pt-AO",
            "pt-BR",
            "pt-MZ",
            "pt-PT",
            "ro-RO",
            "ru-RU",
            "de-DE-x-simple-language",
            "sk-SK",
            "sl-SI",
            "es",
            "sv",
            "tl-PH",
            "ta-IN",
            "uk-UA"
          ],
          "enumDescriptions": [
            "No Language Selected",
            "Asturian",
            "Belarusian",
            "Breton",
            "Catalan",
            "Catalan (Valencian)",
            "Chinese",
            "Danish",
            "Dutch",
            "English",
            "English (Australian)",
            "English (Canadian)",
            "English (GB)",
            "English (New Zealand)",
            "English (South African)",
            "English (US)",
            "Esperanto",
            "French",
            "Galician",
            "German",
            "German (Austria)",
            "German (Germany)",
            "German (Swiss)",
            "Greek",
            "Italian",
            "Japanese",
            "Khmer",
            "Persian",
            "Polish",
            "Portuguese",
            "Portuguese (Angola preAO)",
            "Portuguese (Brazil)",
            "Portuguese (Moçambique preAO)",
            "Portuguese (Portugal)",
            "Romanian",
            "Russian",
            "Simple German",
            "Slovak",
            "Slovenian",
            "Spanish",
            "Swedish",
            "Tagalog",
            "Tamil",
            "Ukrainian"
          ]
        },
        "languageToolLinter.languageTool.preferredVariants": {
          "type": "string",
          "default": "",
          "description": "Comma-separated list of preferred language variants. The language detector used with language=auto can detect e.g. English, but it cannot decide whether British English or American English is used. Thus this parameter can be used to specify the preferred variants like en-GB and de-AT. Only available with language=auto."
        },
        "languageToolLinter.languageTool.disabledRules": {
          "type": "string",
          "default": "",
          "description": "IDs of rules to be disabled, comma-separated."
        },
        "languageToolLinter.languageTool.disabledCategories": {
          "type": "string",
          "default": "",
          "description": "IDs of categories to be disabled, comma-separated."
        },
        "languageToolLinter.languageTool.ignoredWordsGlobal": {
          "type": "array",
          "items": {
            "type": "string"
          },
          "scope": "application",
          "default": [],
          "description": "Global list of words to ignore in spellcheck."
        },
        "languageToolLinter.languageTool.ignoredWordsInWorkspace": {
          "type": "array",
          "items": {
            "type": "string"
          },
          "scope": "window",
          "default": [],
          "description": "Workspace list of words to ignore in spellcheck. This setting is ignored at the User (Global) level."
        },
        "languageToolLinter.languageTool.ignoredWordHint": {
          "type": "boolean",
          "default": true,
          "description": "Shows a hint for ignored words, providing a Quick Fix to remove the word from the ignored list."
        },
        "languageToolLinter.plainText.enabled": {
          "type": "boolean",
          "default": true,
          "description": "Enable linting of documents as plain text. The entire document is sent to LanguageTool as-is. Use Plain Text > Language IDs to determine which documents are considered Plain Text."
        },
        "languageToolLinter.plainText.languageIds": {
          "type": "array",
          "items": {
            "type": "string"
          },
          "default": [
            "plaintext"
          ],
          "markdownDescription": "A list of [Language IDs](https://code.visualstudio.com/docs/languages/identifiers#_known-language-identifiers) to treat as plain text."
        }
      }
    }
  },
  "scripts": {
    "vscode:prepublish": "webpack --mode production",
    "webpack": "webpack --mode development",
    "webpack-dev": "webpack --mode development --watch --info-verbosity verbose",
    "compile": "webpack --mode none",
    "watch": "webpack --mode development --watch --info-verbosity verbose",
    "test-compile": "tsc -p ./",
    "pretest": "npm run test-compile",
    "test": "node ./out/test/runTest.js"
  },
  "devDependencies": {
    "@types/glob": "^7.1.3",
    "@types/mocha": "^7.0.2",
    "@types/node": "^10.17.28",
    "@types/request-promise-native": "^1.0.17",
    "@types/vscode": "^1.39.0",
    "@types/webpack": "^4.41.21",
    "license-webpack-plugin": "^2.2.0",
<<<<<<< HEAD
    "mocha": "^8.0.1",
    "ts-loader": "^7.0.5",
    "tslint": "^6.1.2",
=======
    "mocha": "^7.2.0",
    "ts-loader": "^8.0.2",
    "tslint": "^6.1.3",
>>>>>>> 97590c89
    "typescript": "^3.9.5",
    "vscode-test": "^1.4.0",
    "webpack": "^4.44.1",
    "webpack-cli": "^3.3.12"
  },
  "dependencies": {
    "annotatedtext-rehype": "^0.4.0",
    "annotatedtext-remark": "^0.6.0",
    "execa": "^4.0.2",
    "glob": "^7.1.6",
    "portfinder": "^1.0.28",
    "request": "^2.88.2",
    "request-promise-native": "^1.0.9"
  }
}<|MERGE_RESOLUTION|>--- conflicted
+++ resolved
@@ -473,15 +473,9 @@
     "@types/vscode": "^1.39.0",
     "@types/webpack": "^4.41.21",
     "license-webpack-plugin": "^2.2.0",
-<<<<<<< HEAD
     "mocha": "^8.0.1",
-    "ts-loader": "^7.0.5",
-    "tslint": "^6.1.2",
-=======
-    "mocha": "^7.2.0",
     "ts-loader": "^8.0.2",
     "tslint": "^6.1.3",
->>>>>>> 97590c89
     "typescript": "^3.9.5",
     "vscode-test": "^1.4.0",
     "webpack": "^4.44.1",
