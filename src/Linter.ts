/****
 *    Copyright 2019 David L. Day
 *
 *   Licensed under the Apache License, Version 2.0 (the "License");
 *   you may not use this file except in compliance with the License.
 *   You may obtain a copy of the License at
 *
 *       http://www.apache.org/licenses/LICENSE-2.0
 *
 *   Unless required by applicable law or agreed to in writing, software
 *   distributed under the License is distributed on an "AS IS" BASIS,
 *   WITHOUT WARRANTIES OR CONDITIONS OF ANY KIND, either express or implied.
 *   See the License for the specific language governing permissions and
 *   limitations under the License.
 */

import { IAnnotatedtext, IAnnotation } from "annotatedtext";
import * as RehypeBuilder from "annotatedtext-rehype";
import * as RemarkBuilder from "./annotation-builder";
import * as Fetch from "node-fetch";
import fs from "fs";
import os from "os";
import path from "path";

import {
  CancellationToken,
  CodeAction,
  CodeActionContext,
  CodeActionKind,
  CodeActionProvider,
  ConfigurationTarget,
  Diagnostic,
  DiagnosticCollection,
  DiagnosticSeverity,
  languages,
  Position,
  Range,
  TextDocument,
  TextEditor,
  Uri,
  window,
  workspace,
  WorkspaceEdit,
} from "vscode";
import { ConfigurationManager } from "./ConfigurationManager";
import * as Constants from "./Constants";
import { FormattingProviderDashes } from "./FormattingProviderDashes";
import { FormattingProviderEllipses } from "./FormattingProviderEllipses";
import { FormattingProviderQuotes } from "./FormattingProviderQuotes";
import {
  ILanguageToolMatch,
  ILanguageToolReplacement,
  ILanguageToolResponse,
} from "./Interfaces";
<<<<<<< HEAD
import { IAnnotatedtext, IAnnotation } from "annotatedtext";
import { findUpSync } from "find-up";
=======
import { StatusBarManager } from "./StatusBarManager";
>>>>>>> fb977682

class LTDiagnostic extends Diagnostic {
  match?: ILanguageToolMatch;
}

export class Linter implements CodeActionProvider {
  // Is the rule a Spelling rule?
  // See: https://forum.languagetool.org/t/identify-spelling-rules/4775/3
  public static isSpellingRule(ruleId: string): boolean {
    return (
      ruleId.indexOf("MORFOLOGIK_RULE") !== -1 ||
      ruleId.indexOf("SPELLER_RULE") !== -1 ||
      ruleId.indexOf("HUNSPELL_NO_SUGGEST_RULE") !== -1 ||
      ruleId.indexOf("HUNSPELL_RULE") !== -1 ||
      ruleId.indexOf("GERMAN_SPELLER_RULE") !== -1 ||
      ruleId.indexOf("FR_SPELLING_RULE") !== -1
    );
  }

  public static isWarningCategory(categoryId: string): boolean {
    return (
      categoryId.indexOf("GRAMMAR") !== -1 ||
      categoryId.indexOf("PUNCTUATION") !== -1 ||
      categoryId.indexOf("TYPOGRAPHY") !== -1
    );
  }

  public diagnosticCollection: DiagnosticCollection;
  public remarkBuilderOptions: RemarkBuilder.IOptions = RemarkBuilder.defaults;
  public rehypeBuilderOptions: RehypeBuilder.IOptions = RehypeBuilder.defaults;

  private readonly configManager: ConfigurationManager;
  private readonly statusBarManager: StatusBarManager;
  private timeoutMap: Map<string, NodeJS.Timeout>;
  private enabledDisabledRules: Record<string, boolean> = {};
  private enabledDisabledRulesPerLine: Record<number, Record<string, boolean>> =
    {};
  private globalEnabledDisabledRules: Record<string, boolean> = {};

  // Regular expression for matching the start of inline disable/enable comments (from https://github.com/DavidAnson/markdownlint/blob/main/helpers/helpers.js)
  private inlineCommentStartRe =
    /(<!--\s*languagetool-(disable-file|enable-file|disable-line|disable-next-line|configure-file))(?:\s|-->)/gi;
  private configFileStartRe =
    /^\s*(languagetool-)?(?<command>disable|enable)(?<parameter>(\s+([A-Z_0-9]+)(\([^)]+\))?)+)/gi;
  private inlineCommentRuleRe = /\s*([A-Z_0-9]+)(\((.+?)\))?/gi;

  constructor(configManager: ConfigurationManager) {
    this.configManager = configManager;
    this.timeoutMap = new Map<string, NodeJS.Timeout>();
    this.diagnosticCollection = languages.createDiagnosticCollection(
      Constants.EXTENSION_DISPLAY_NAME,
    );
    this.remarkBuilderOptions.interpretmarkup = this.customMarkdownInterpreter;
<<<<<<< HEAD
    this.readConfigurationFiles(configManager.getConfigurationFiles());
    this.globalEnabledDisabledRules = this.enabledDisabledRules;
=======
    this.statusBarManager = new StatusBarManager(configManager);
>>>>>>> fb977682
  }

  // Provide CodeActions for the given Document and Range
  public provideCodeActions(
    document: TextDocument,
    _range: Range,
    context: CodeActionContext,
    _token: CancellationToken,
  ): CodeAction[] {
    const diagnostics = context.diagnostics || [];
    const actions: CodeAction[] = [];
    diagnostics
      .filter(
        (diagnostic) =>
          diagnostic.source === Constants.EXTENSION_DIAGNOSTIC_SOURCE,
      )
      .forEach((diagnostic) => {
        const match: ILanguageToolMatch | undefined = (
          diagnostic as LTDiagnostic
        ).match;
        if (match && Linter.isSpellingRule(match.rule.id)) {
          const spellingActions: CodeAction[] = this.getSpellingRuleActions(
            document,
            diagnostic,
          );
          spellingActions.forEach((action) => {
            actions.push(action);
          });
        } else if (match) {
          const word: string = document.getText(diagnostic.range);
          this.addLocalFileIgnore(document, word, match, diagnostic).forEach(
            (action: CodeAction) => {
              actions.push(action);
            },
          );
          this.getRuleActions(document, diagnostic).forEach((action) => {
            actions.push(action);
          });
        }
      });
    return actions;
  }

  // Remove diagnostics for a Document URI
  public clearDiagnostics(uri: Uri): void {
    this.diagnosticCollection.delete(uri);
  }

  // Editor Changed
  public editorChanged(editor: TextEditor | undefined, lint: boolean): void {
    if (!editor) {
      this.statusBarManager.hide();
      return;
    } else {
      this.documentChanged(editor.document, lint);
    }
  }

  // Document Changed
  public documentChanged(
    document: TextDocument | undefined,
    lint: boolean,
  ): void {
    if (!document) {
      this.statusBarManager.hide();
      return;
    } else {
      if (this.configManager.isSupportedDocument(document)) {
        this.statusBarManager.show();
        if (lint) {
          if (this.configManager.isHideDiagnosticsOnChange()) {
            this.clearDiagnostics(document.uri);
          }
          this.requestLint(document);
        }
      }
    }
  }

  // Suspend Linting
  public toggleSuspendLinting(): boolean {
    const suspended: boolean = this.configManager.toggleSuspendLinting();
    this.statusBarManager.refreshToolTip();
    return suspended;
  }

  // Request a lint for a document
  public requestLint(
    document: TextDocument,
    timeoutDuration: number = Constants.EXTENSION_TIMEOUT_MS,
  ): void {
    if (this.configManager.isSupportedDocument(document)) {
      this.cancelLint(document);
      const uriString = document.uri.toString();
      const timeout = setTimeout(() => {
        this.lintDocument(document);
      }, timeoutDuration);
      this.timeoutMap.set(uriString, timeout);
    }
  }
  // Force request a lint for a document as plain text regardless of language id
  public requestLintAsPlainText(
    document: TextDocument,
    timeoutDuration: number = Constants.EXTENSION_TIMEOUT_MS,
  ): void {
    this.cancelLint(document);
    const uriString = document.uri.toString();
    const timeout = setTimeout(() => {
      this.lintDocumentAsPlainText(document);
    }, timeoutDuration);
    this.timeoutMap.set(uriString, timeout);
  }

  // Cancel lint
  public cancelLint(document: TextDocument): void {
    const uriString: string = document.uri.toString();
    if (this.timeoutMap.has(uriString)) {
      if (this.timeoutMap.has(uriString)) {
        const timeout: NodeJS.Timeout = this.timeoutMap.get(
          uriString,
        ) as NodeJS.Timeout;
        clearTimeout(timeout);
        this.timeoutMap.delete(uriString);
        this.statusBarManager.setIdle();
      }
    }
  }

  // Build annotatedtext from Markdown
  public buildAnnotatedMarkdown(text: string): IAnnotatedtext {
    return RemarkBuilder.build(text, this.remarkBuilderOptions);
  }

  // Build annotatedtext from HTML
  public buildAnnotatedHTML(text: string): IAnnotatedtext {
    return RehypeBuilder.build(text, this.rehypeBuilderOptions);
  }

  // Build annotatedtext from PLAINTEXT
  public buildAnnotatedPlaintext(plainText: string): IAnnotatedtext {
    const textAnnotation: IAnnotation = {
      text: plainText,
      offset: {
        start: 0,
        end: plainText.length,
      },
    };
    return { annotation: [textAnnotation] };
  }

  // Abstract annotated text builder
  public buildAnnotatedtext(document: TextDocument): IAnnotatedtext {
    let annotatedtext: IAnnotatedtext = { annotation: [] };
    switch (document.languageId) {
      case Constants.LANGUAGE_ID_MARKDOWN:
        annotatedtext = this.buildAnnotatedMarkdown(document.getText());
        break;
      case Constants.LANGUAGE_ID_MDX:
        annotatedtext = this.buildAnnotatedMarkdown(document.getText());
        break;
      case Constants.LANGUAGE_ID_HTML:
        annotatedtext = this.buildAnnotatedHTML(document.getText());
        break;
      default:
        annotatedtext = this.buildAnnotatedPlaintext(document.getText());
        break;
    }
    return annotatedtext;
  }

  // Perform Lint on Document
  public lintDocument(document: TextDocument): void {
    if (this.configManager.isSupportedDocument(document)) {
      if (document.languageId === Constants.LANGUAGE_ID_MARKDOWN) {
        const annotatedMarkdown: string = JSON.stringify(
          this.buildAnnotatedMarkdown(document.getText()),
        );
        this.lintAnnotatedText(document, annotatedMarkdown);
      } else if (document.languageId === Constants.LANGUAGE_ID_HTML) {
        const annotatedHTML: string = JSON.stringify(
          this.buildAnnotatedHTML(document.getText()),
        );
        this.lintAnnotatedText(document, annotatedHTML);
      } else {
        this.lintDocumentAsPlainText(document);
      }
      this.statusBarManager.show();
    }
  }

  // Perform Lint on Document As Plain Text
  public lintDocumentAsPlainText(document: TextDocument): void {
    const annotatedPlaintext: string = JSON.stringify(
      this.buildAnnotatedPlaintext(document.getText()),
    );
    this.lintAnnotatedText(document, annotatedPlaintext);
  }

  // Lint Annotated Text
  public lintAnnotatedText(
    document: TextDocument,
    annotatedText: string,
  ): void {
    this.statusBarManager.setChecking();
    const ltPostDataDict: Record<string, string> = this.getPostDataTemplate();
    ltPostDataDict.data = annotatedText;
    this.callLanguageTool(document, ltPostDataDict);
    this.statusBarManager.setIdle();
  }

  // Apply smart formatting to annotated text.
  public smartFormatAnnotatedtext(annotatedtext: IAnnotatedtext): string {
    let newText = "";
    // Only run substitutions on text annotations.
    annotatedtext.annotation.forEach((annotation) => {
      if (annotation.text) {
        newText += annotation.text
          // Open Double Quotes
          .replace(/"(?=[\w'‘])/g, FormattingProviderQuotes.startDoubleQuote)
          // Close Double Quotes
          .replace(
            /([\w.!?%,'’])"/g,
            "$1" + FormattingProviderQuotes.endDoubleQuote,
          )
          // Remaining Double Quotes
          .replace(/"/, FormattingProviderQuotes.endDoubleQuote)
          // Open Single Quotes
          .replace(
            /(\W)'(?=[\w"“])/g,
            "$1" + FormattingProviderQuotes.startSingleQuote,
          )
          // Closing Single Quotes
          .replace(
            /([\w.!?%,"”])'/g,
            "$1" + FormattingProviderQuotes.endSingleQuote,
          )
          // Remaining Single Quotes
          .replace(/'/, FormattingProviderQuotes.endSingleQuote)
          .replace(/([\w])---(?=[\w])/g, "$1" + FormattingProviderDashes.emDash)
          .replace(/([\w])--(?=[\w])/g, "$1" + FormattingProviderDashes.enDash)
          .replace(/\.\.\./g, FormattingProviderEllipses.ellipses);
      } else if (annotation.markup) {
        newText += annotation.markup;
      }
    });
    return newText;
  }

  // Private instance methods

  // Custom markdown interpretation
  private customMarkdownInterpreter(text: string): string {
    // Default of preserve line breaks
    let interpretation = "\n".repeat((text.match(/\n/g) || []).length);
    if (text.match(/^(?!\s*`{3})\s*`{1,2}/)) {
      // Treat inline code as redacted text
      interpretation = "`" + "#".repeat(text.length - 2) + "`";
    } else if (text.match(/#\s+$/)) {
      // Preserve Headers
      interpretation += "# ";
    } else if (text.match(/\*\s+$/)) {
      // Preserve bullets without leading spaces
      interpretation += "* ";
    } else if (text.match(/\d+\.\s+$/)) {
      // Treat as bullets without leading spaces
      interpretation += "** ";
    }
    return interpretation;
  }

  // Set ltPostDataTemplate from Configuration
  private getPostDataTemplate(): Record<string, string> {
    const ltPostDataTemplate: Record<string, string> = {};
    this.configManager.getServiceParameters().forEach((value, key) => {
      ltPostDataTemplate[key] = value;
    });
    return ltPostDataTemplate;
  }

  // Call to LanguageTool Service
  private callLanguageTool(
    document: TextDocument,
    ltPostDataDict: Record<string, string>,
  ): void {
    const url = this.configManager.getUrl();
    if (url) {
      const formBody = Object.keys(ltPostDataDict)
        .map(
          (key: string) =>
            encodeURIComponent(key) +
            "=" +
            encodeURIComponent(ltPostDataDict[key]),
        )
        .join("&");

      const options: Fetch.RequestInit = {
        body: formBody,
        headers: {
          "Accepts": "application/json",
          "Content-Type": "application/x-www-form-urlencoded;charset=UTF-8",
        },
        method: "POST",
      };
      Fetch.default(url, options)
        .then((res) => res.json())
        .then((json: ILanguageToolResponse) => {
          this.statusBarManager.setLtSoftware(json.software);
          this.suggest(document, json);
        })
        .catch((err) => {
          Constants.EXTENSION_OUTPUT_CHANNEL.appendLine(
            "Error connecting to " + url,
          );
          Constants.EXTENSION_OUTPUT_CHANNEL.appendLine(err);
        });
    } else {
      Constants.EXTENSION_OUTPUT_CHANNEL.appendLine(
        "No LanguageTool URL provided. Please check your settings and try again.",
      );
      Constants.EXTENSION_OUTPUT_CHANNEL.show(true);
    }
  }

  // Convert LanguageTool Suggestions into QuickFix CodeActions
  private suggest(
    document: TextDocument,
    response: ILanguageToolResponse,
  ): void {
    this.statusBarManager.setLtSoftware(response.software);
    const matches = response.matches;
    const diagnostics: LTDiagnostic[] = [];
    this.buildRuleList(document);
    matches.forEach((match: ILanguageToolMatch) => {
      const start: Position = document.positionAt(match.offset);
      const end: Position = document.positionAt(match.offset + match.length);
<<<<<<< HEAD
      const diagnosticSeverity: DiagnosticSeverity =
        this.configManager.getDiagnosticSeverity();
=======
      const ignored: IIgnoreItem[] = this.getIgnoreList(document, start);
      const diagnosticSeverity: DiagnosticSeverity =
        this.configManager.getDiagnosticSeverity();
      const diagnosticSeverityAuto: boolean =
        this.configManager.getDiagnosticSeverityAuto();
>>>>>>> fb977682
      const diagnosticRange: Range = new Range(start, end);
      const diagnosticMessage: string = match.message;
      const diagnostic: LTDiagnostic = new LTDiagnostic(
        diagnosticRange,
        diagnosticMessage,
        diagnosticSeverity,
      );
      diagnostic.source = Constants.EXTENSION_DIAGNOSTIC_SOURCE;
      diagnostic.match = match;
      if (Linter.isSpellingRule(match.rule.id)) {
        if (!this.configManager.isHideRuleIds()) {
          diagnostic.code = match.rule.id;
        }
      } else {
        diagnostic.code = {
          target: this.configManager.getRuleUrl(match.rule.id),
          value: this.configManager.isHideRuleIds()
            ? Constants.SERVICE_RULE_URL_GENERIC_LABEL
            : match.rule.id,
        };
      }
      diagnostics.push(diagnostic);
<<<<<<< HEAD
      const word = document.getText(diagnostic.range);
=======
      if (diagnosticSeverityAuto) {
        if (Linter.isSpellingRule(match.rule.id)) {
          diagnostic.severity = DiagnosticSeverity.Error;
        } else if (Linter.isWarningCategory(match.rule.category.id)) {
          diagnostic.severity = DiagnosticSeverity.Warning;
        }
      }
>>>>>>> fb977682
      if (
        (Linter.isSpellingRule(match.rule.id) &&
          this.configManager.isIgnoredWord(word) &&
          this.configManager.showIgnoredWordHints()) ||
        this.checkIfRuleIsIgnored(match.rule.id, word, start)
      ) {
        diagnostic.severity = DiagnosticSeverity.Hint;
<<<<<<< HEAD
=======
      } else if (
        this.checkIfIgnored(
          ignored,
          match.rule.id,
          document.getText(diagnostic.range),
        )
      ) {
        diagnostic.severity = DiagnosticSeverity.Hint;
>>>>>>> fb977682
      }
    });
    this.diagnosticCollection.set(document.uri, diagnostics);
  }

  // Get CodeActions for Spelling Rules
  private getSpellingRuleActions(
    document: TextDocument,
    diagnostic: LTDiagnostic,
  ): CodeAction[] {
    const actions: CodeAction[] = [];
    const match: ILanguageToolMatch | undefined = diagnostic.match;
    const word: string = document.getText(diagnostic.range);
    if (this.configManager.isIgnoredWord(word)) {
      this.handleAlreadyIgnoredWord(word, diagnostic).forEach(
        (action: CodeAction) => actions.push(action),
      );
    } else {
      const usrIgnoreActionTitle: string = "Always ignore '" + word + "'";
      const usrIgnoreAction: CodeAction = new CodeAction(
        usrIgnoreActionTitle,
        CodeActionKind.QuickFix,
      );
      usrIgnoreAction.command = {
        arguments: [word],
        command: "languagetoolLinter.ignoreWordGlobally",
        title: usrIgnoreActionTitle,
      };
      usrIgnoreAction.diagnostics = [];
      usrIgnoreAction.diagnostics.push(diagnostic);
      actions.push(usrIgnoreAction);
      if (workspace !== undefined) {
        const wsIgnoreActionTitle: string =
          "Ignore '" + word + "' in Workspace";
        const wsIgnoreAction: CodeAction = new CodeAction(
          wsIgnoreActionTitle,
          CodeActionKind.QuickFix,
        );
        wsIgnoreAction.command = {
          arguments: [word],
          command: "languagetoolLinter.ignoreWordInWorkspace",
          title: wsIgnoreActionTitle,
        };
        wsIgnoreAction.diagnostics = [];
        wsIgnoreAction.diagnostics.push(diagnostic);
        actions.push(wsIgnoreAction);
      }
      if (match) {
        this.addLocalFileIgnore(document, word, match, diagnostic).forEach(
          (action: CodeAction) => {
            actions.push(action);
          },
        );
        this.getReplacementActions(
          document,
          diagnostic,
          match.replacements,
        ).forEach((action: CodeAction) => {
          actions.push(action);
        });
      }
    }
    return actions;
  }

  private addLocalFileIgnore(
    document: TextDocument,
    word: string,
    match: ILanguageToolMatch,
    diagnostic: LTDiagnostic,
  ): CodeAction[] {
    const actions: CodeAction[] = [];
    if (
      document.languageId == Constants.LANGUAGE_ID_MARKDOWN ||
      document.languageId == Constants.LANGUAGE_ID_HTML
    ) {
      const title: string = "Ignore '" + word + "' at current occourence";
      const wsIgnoreAction: CodeAction = new CodeAction(
        title,
        CodeActionKind.QuickFix,
      );
      wsIgnoreAction.command = {
        arguments: [word, match, diagnostic],
        command: "languagetoolLinter.ignoreWordInline",
        title: title,
      };
      wsIgnoreAction.diagnostics = [];
      wsIgnoreAction.diagnostics.push(diagnostic);
      actions.push(wsIgnoreAction);
    }
    return actions;
  }

  private handleAlreadyIgnoredWord(
    word: string,
    diagnostic: LTDiagnostic,
  ): CodeAction[] {
    const actions: CodeAction[] = [];
    if (this.configManager.showIgnoredWordHints()) {
      if (this.configManager.isGloballyIgnoredWord(word)) {
        const actionTitle: string =
          "Remove '" + word + "' from always ignored words.";
        const action: CodeAction = new CodeAction(
          actionTitle,
          CodeActionKind.QuickFix,
        );
        action.command = {
          arguments: [word],
          command: "languagetoolLinter.removeGloballyIgnoredWord",
          title: actionTitle,
        };
        action.diagnostics = [];
        action.diagnostics.push(diagnostic);
        actions.push(action);
      }
      if (this.configManager.isWorkspaceIgnoredWord(word)) {
        const actionTitle: string =
          "Remove '" + word + "' from Workspace ignored words.";
        const action: CodeAction = new CodeAction(
          actionTitle,
          CodeActionKind.QuickFix,
        );
        action.command = {
          arguments: [word],
          command: "languagetoolLinter.removeWorkspaceIgnoredWord",
          title: actionTitle,
        };
        action.diagnostics = [];
        action.diagnostics.push(diagnostic);
      }
    }
    return actions;
  }

  // Get all Rule CodeActions
  private getRuleActions(
    document: TextDocument,
    diagnostic: LTDiagnostic,
  ): CodeAction[] {
    const match: ILanguageToolMatch | undefined = diagnostic.match;
    const actions: CodeAction[] = [];
    if (match) {
      this.getReplacementActions(
        document,
        diagnostic,
        match.replacements,
      ).forEach((action: CodeAction) => {
        actions.push(action);
      });
      if (match.rule) {
        this.getDisableActions(document, diagnostic).forEach(
          (action: CodeAction) => {
            actions.push(action);
          },
        );
      }
    }
    return actions;
  }

  // Get all edit CodeActions based on Replacements
  private getReplacementActions(
    document: TextDocument,
    diagnostic: Diagnostic,
    replacements: ILanguageToolReplacement[],
  ): CodeAction[] {
    const actions: CodeAction[] = [];
    replacements.forEach((replacement: ILanguageToolReplacement) => {
      const actionTitle: string = "'" + replacement.value + "'";
      const action: CodeAction = new CodeAction(
        actionTitle,
        CodeActionKind.QuickFix,
      );
      const edit: WorkspaceEdit = new WorkspaceEdit();
      edit.replace(document.uri, diagnostic.range, replacement.value);
      action.edit = edit;
      action.diagnostics = [];
      action.diagnostics.push(diagnostic);
      actions.push(action);
    });
    return actions;
  }

<<<<<<< HEAD
  private readConfigurationFiles(files: string[]) {
    files.forEach((filename: string) => {
      filename = path.resolve(filename); // resolve ~ and relative paths
      if (!fs.existsSync(filename)) {
        Constants.EXTENSION_OUTPUT_CHANNEL.appendLine(
          `Rule-file ${filename} not found.`,
        );
        return;
=======
  // Get all disable CodeActions based on Rules and Categories
  private getDisableActions(
    document: TextDocument,
    diagnostic: LTDiagnostic,
  ): CodeAction[] {
    const actions: CodeAction[] = [];
    const rule: ILanguageToolMatch["rule"] | undefined = diagnostic.match?.rule;
    if (rule) {
      if (rule.id) {
        const usrDisableRuleTitle: string =
          "Disable '" + rule.description + "' (" + rule.id + ") Globally";
        const usrDisableRuleAction: CodeAction = new CodeAction(
          usrDisableRuleTitle,
          CodeActionKind.QuickFix,
        );
        usrDisableRuleAction.command = {
          arguments: [rule.id, ConfigurationTarget.Global],
          command: "languagetoolLinter.disableRule",
          title: usrDisableRuleTitle,
        };
        usrDisableRuleAction.diagnostics = [];
        usrDisableRuleAction.diagnostics.push(diagnostic);
        actions.push(usrDisableRuleAction);

        if (workspace !== undefined) {
          const wsDisableRuleTitle: string =
            "Disable '" + rule.description + "' (" + rule.id + ") in Workspace";
          const wsDisableRuleAction: CodeAction = new CodeAction(
            wsDisableRuleTitle,
            CodeActionKind.QuickFix,
          );
          wsDisableRuleAction.command = {
            arguments: [rule.id, ConfigurationTarget.Workspace],
            command: "languagetoolLinter.disableRule",
            title: wsDisableRuleTitle,
          };
          wsDisableRuleAction.diagnostics = [];
          wsDisableRuleAction.diagnostics.push(diagnostic);
          actions.push(wsDisableRuleAction);
        }
      }
      if (rule.category) {
        const usrDisableCategoryTitle: string =
          "Disable '" + rule.category.name + "' Globally";
        const usrDisableCategoryAction: CodeAction = new CodeAction(
          usrDisableCategoryTitle,
          CodeActionKind.QuickFix,
        );
        usrDisableCategoryAction.command = {
          arguments: [rule.category.id, ConfigurationTarget.Global],
          command: "languagetoolLinter.disableCategory",
          title: usrDisableCategoryTitle,
        };
        usrDisableCategoryAction.diagnostics = [];
        usrDisableCategoryAction.diagnostics.push(diagnostic);
        actions.push(usrDisableCategoryAction);

        if (workspace !== undefined) {
          const wsDisableCategoryTitle: string =
            "Disable '" + rule.category.name + "' in Workspace";
          const wsDisableCategoryAction: CodeAction = new CodeAction(
            wsDisableCategoryTitle,
            CodeActionKind.QuickFix,
          );
          wsDisableCategoryAction.command = {
            arguments: [rule.id, ConfigurationTarget.Workspace],
            command: "languagetoolLinter.disableCategory",
            title: wsDisableCategoryTitle,
          };
          wsDisableCategoryAction.diagnostics = [];
          wsDisableCategoryAction.diagnostics.push(diagnostic);
          actions.push(wsDisableCategoryAction);
        }
      }
    }

    return actions;
  }

  /**
   * Get list of ignored elements for this position (current or previous line)
   * @param document The document to scan for
   * @param start
   */
  private getIgnoreList(
    document: TextDocument,
    start: Position,
  ): IIgnoreItem[] {
    const line = start.line;
    const res = Array<IIgnoreItem>();
    this.ignoreList.forEach((item) => {
      if (item.line == line || item.line == line - 1) {
        // all items of current or prev line
        res.push(item);
>>>>>>> fb977682
      }
      this.handleConfigureFile(filename);
    });
<<<<<<< HEAD
  }

  private checkIfRuleIsIgnored(rule: string, token: string, point: Position) {
    const key = rule;
    let key2 = key;
    if (token) {
      key2 = key2 + `(${token})`;
    }
    let result = this.isEnabled(key2, point);
    if (result == undefined) {
      result = this.isEnabled(key, point, false);
    }
    return !result;
  }

  private isEnabled(
    key: string,
    point: Position,
    returnUndefinedOnMiss = true,
  ): boolean | undefined {
    let data: boolean | undefined = this.enabledDisabledRules[key];
    if (data === undefined) {
      data = this.enabledDisabledRulesPerLine[point.line]
        ? this.enabledDisabledRulesPerLine[point.line][key]
        : undefined;
    }
    if (returnUndefinedOnMiss) {
      return data;
    }
    return data === undefined ? true : data;
  }

  private commandMap: Record<string, string> = {
    "ENABLE-FILE": "FILE",
    "DISABLE-FILE": "FILE",
    "DISABLE-LINE": "LINE",
    "ENABLE-LINE": "LINE",
    "DISABLE-NEXT-LINE": "LINE",
    "ENABLE-NEXT-LINE": "LINE",
    "CONFIGURE-FILE": "CONFIG",
  };

  private applyEnableDisable(
    parameter: string,
    enabled: boolean,
    state: Record<string, boolean>,
  ) {
    state = { ...state };
    const trimmed = parameter && parameter.trim();

    let match: RegExpExecArray | null;
    while ((match = this.inlineCommentRuleRe.exec(trimmed))) {
      let key = match[1].toUpperCase();
      if (match[2]) {
        key = key + match[2];
      }
      state[key] = enabled;
    }
    return state;
  }

  private buildRuleList(document: TextDocument): void {
    const lines = document.getText().split("\n");
    let lineIndex = 0;
    if (this.configManager.reloadConfigurationFilesNeeded) {
      Constants.EXTENSION_OUTPUT_CHANNEL.appendLine("reloadConfigurationFiles()");
      this.enabledDisabledRules = {}; // clear current settings
      this.readConfigurationFiles(this.configManager.getConfigurationFiles());
      this.globalEnabledDisabledRules = this.enabledDisabledRules;
      this.configManager.reloadConfigurationFilesNeeded = false;
    }
    this.enabledDisabledRules = this.globalEnabledDisabledRules; // reset
    this.enabledDisabledRulesPerLine = {};
    lines.forEach((line) => {
      let match: RegExpExecArray | null;
      while ((match = this.inlineCommentStartRe.exec(line))) {
        const action = match[2].toUpperCase();
        const startIndex = match.index + match[1].length;
        const endIndex = line.indexOf("-->", startIndex);
        if (endIndex === -1) {
          break;
        }
        const parameter = line.slice(startIndex, endIndex);
        const cmd = this.commandMap[action];
        if (cmd) {
          switch (cmd) {
            case "FILE":
              this.handleEnableDisableFile(action, parameter);
              break;
            case "LINE":
              this.handleEnableDisableLine(action, parameter, lineIndex);
              break;
            case "CONFIG":
              this.handleConfigureFile(parameter);
              break;
          }
        }
      }
      lineIndex++;
=======
    return res;
  }

  /**
   * Build up a list of ignore items for the whole file to be linted
   *
   * @param document The TextDocument to analyze
   * @returns a list of IIgnoreItems for each found ignore element
   */
  private buildIgnoreList(document: TextDocument): IIgnoreItem[] {
    const fullText = document.getText();
    const matches = [
      ...fullText.matchAll(
        new RegExp(
          "@(LT-)?IGNORE:(?<id>[_A-Z0-9]+)(\\((?<word>[^)]+)\\))?@",
          "gm",
        ),
      ),
    ];
    if (matches.length == 0) return [];
    const res = Array<IIgnoreItem>();
    matches.forEach((match: RegExpMatchArray) => {
      if (!match.groups) return;
      const item: IIgnoreItem = {
        line: document.positionAt(match.index as number).line,
        ruleId: match.groups ? match.groups["id"] : "",
        text: match.groups ? match.groups["word"] : undefined,
      };
      res.push(item);
>>>>>>> fb977682
    });
    Constants.EXTENSION_OUTPUT_CHANNEL.appendLine(`buildRuleList --> ${Object.keys(this.enabledDisabledRules).length}/${Object.keys(this.enabledDisabledRulesPerLine).length} rules.`);

  }
<<<<<<< HEAD

  private handleEnableDisableFile(action: string, parameter: string) {
    const enabled = action === "ENABLE-FILE";
    this.enabledDisabledRules = this.applyEnableDisable(
      parameter,
      enabled,
      this.enabledDisabledRules,
    );
  }

  private getCwdFromDocument() {
    if (workspace.workspaceFolders !== undefined) {
      const wf = workspace.workspaceFolders[0].uri.path;
      return wf;
    } else {
      const message =
        "YOUR-EXTENSION: Working folder not found, open a folder an try again";

      window.showErrorMessage(message);
      return null;
    }
  }

  private handleConfigureFile(parameter: string) {
    const files = parameter.split(/\s+/);
    const folder = this.getCwdFromDocument() || os.homedir();
    files.forEach((file: string) => {
      if (!file) return;
      const configFile = findUpSync(file, { cwd: folder });
      if (configFile) {
        Constants.EXTENSION_OUTPUT_CHANNEL.appendLine(
          `Reading configuration file ${configFile}`,
        );
        this.loadSingleConfigFile(configFile)
      } else {
        Constants.EXTENSION_OUTPUT_CHANNEL.appendLine(
          `Configuration file ${configFile} not found`,
        );
      }
    });
  }

  private loadSingleConfigFile(configFile: string) {
    const content = fs.readFileSync(configFile, { encoding: "utf8" });
    const lines = content.split("\n");
    const countbefore = Object.keys(this.enabledDisabledRules).length;
    lines.forEach((line: string) => {
      if (/^#/.test(line)) return;
      let match: RegExpExecArray | null;
      while ((match = this.configFileStartRe.exec(line))) {
        if (match.groups) {
          const enabled = match.groups.command.toUpperCase() === "ENABLE";
          this.enabledDisabledRules = this.applyEnableDisable(
            match.groups.parameter,
            enabled,
            this.enabledDisabledRules,
          );
        }
      }
    });
    const countafter = Object.keys(this.enabledDisabledRules).length;
    Constants.EXTENSION_OUTPUT_CHANNEL.appendLine(`Loaded ${countafter - countbefore} items`);
  }

  private handleEnableDisableLine(
    action: string,
    parameter: string,
    lineIndex: number,
  ) {
    const enabled = action === "ENABLE-LINE" || action === "ENABLE-NEXT-LINE";
    const lineno = lineIndex + (action.indexOf("-NEXT-LINE") > 0 ? 1 : 0);
    this.enabledDisabledRulesPerLine[lineno] = this.applyEnableDisable(
      parameter,
      enabled,
      this.enabledDisabledRulesPerLine[lineno] ?? {},
    );
  }
=======
>>>>>>> fb977682
}<|MERGE_RESOLUTION|>--- conflicted
+++ resolved
@@ -52,12 +52,8 @@
   ILanguageToolReplacement,
   ILanguageToolResponse,
 } from "./Interfaces";
-<<<<<<< HEAD
-import { IAnnotatedtext, IAnnotation } from "annotatedtext";
+import { StatusBarManager } from "./StatusBarManager";
 import { findUpSync } from "find-up";
-=======
-import { StatusBarManager } from "./StatusBarManager";
->>>>>>> fb977682
 
 class LTDiagnostic extends Diagnostic {
   match?: ILanguageToolMatch;
@@ -111,12 +107,9 @@
       Constants.EXTENSION_DISPLAY_NAME,
     );
     this.remarkBuilderOptions.interpretmarkup = this.customMarkdownInterpreter;
-<<<<<<< HEAD
     this.readConfigurationFiles(configManager.getConfigurationFiles());
     this.globalEnabledDisabledRules = this.enabledDisabledRules;
-=======
     this.statusBarManager = new StatusBarManager(configManager);
->>>>>>> fb977682
   }
 
   // Provide CodeActions for the given Document and Range
@@ -452,16 +445,11 @@
     matches.forEach((match: ILanguageToolMatch) => {
       const start: Position = document.positionAt(match.offset);
       const end: Position = document.positionAt(match.offset + match.length);
-<<<<<<< HEAD
       const diagnosticSeverity: DiagnosticSeverity =
-        this.configManager.getDiagnosticSeverity();
-=======
-      const ignored: IIgnoreItem[] = this.getIgnoreList(document, start);
-      const diagnosticSeverity: DiagnosticSeverity =
+       
         this.configManager.getDiagnosticSeverity();
       const diagnosticSeverityAuto: boolean =
         this.configManager.getDiagnosticSeverityAuto();
->>>>>>> fb977682
       const diagnosticRange: Range = new Range(start, end);
       const diagnosticMessage: string = match.message;
       const diagnostic: LTDiagnostic = new LTDiagnostic(
@@ -484,9 +472,6 @@
         };
       }
       diagnostics.push(diagnostic);
-<<<<<<< HEAD
-      const word = document.getText(diagnostic.range);
-=======
       if (diagnosticSeverityAuto) {
         if (Linter.isSpellingRule(match.rule.id)) {
           diagnostic.severity = DiagnosticSeverity.Error;
@@ -494,7 +479,7 @@
           diagnostic.severity = DiagnosticSeverity.Warning;
         }
       }
->>>>>>> fb977682
+      const word = document.getText(diagnostic.range);
       if (
         (Linter.isSpellingRule(match.rule.id) &&
           this.configManager.isIgnoredWord(word) &&
@@ -502,17 +487,6 @@
         this.checkIfRuleIsIgnored(match.rule.id, word, start)
       ) {
         diagnostic.severity = DiagnosticSeverity.Hint;
-<<<<<<< HEAD
-=======
-      } else if (
-        this.checkIfIgnored(
-          ignored,
-          match.rule.id,
-          document.getText(diagnostic.range),
-        )
-      ) {
-        diagnostic.severity = DiagnosticSeverity.Hint;
->>>>>>> fb977682
       }
     });
     this.diagnosticCollection.set(document.uri, diagnostics);
@@ -696,16 +670,6 @@
     return actions;
   }
 
-<<<<<<< HEAD
-  private readConfigurationFiles(files: string[]) {
-    files.forEach((filename: string) => {
-      filename = path.resolve(filename); // resolve ~ and relative paths
-      if (!fs.existsSync(filename)) {
-        Constants.EXTENSION_OUTPUT_CHANNEL.appendLine(
-          `Rule-file ${filename} not found.`,
-        );
-        return;
-=======
   // Get all disable CodeActions based on Rules and Categories
   private getDisableActions(
     document: TextDocument,
@@ -785,26 +749,17 @@
     return actions;
   }
 
-  /**
-   * Get list of ignored elements for this position (current or previous line)
-   * @param document The document to scan for
-   * @param start
-   */
-  private getIgnoreList(
-    document: TextDocument,
-    start: Position,
-  ): IIgnoreItem[] {
-    const line = start.line;
-    const res = Array<IIgnoreItem>();
-    this.ignoreList.forEach((item) => {
-      if (item.line == line || item.line == line - 1) {
-        // all items of current or prev line
-        res.push(item);
->>>>>>> fb977682
+  private readConfigurationFiles(files: string[]) {
+    files.forEach((filename: string) => {
+      filename = path.resolve(filename); // resolve ~ and relative paths
+      if (!fs.existsSync(filename)) {
+        Constants.EXTENSION_OUTPUT_CHANNEL.appendLine(
+          `Rule-file ${filename} not found.`,
+        );
+        return;
       }
       this.handleConfigureFile(filename);
     });
-<<<<<<< HEAD
   }
 
   private checkIfRuleIsIgnored(rule: string, token: string, point: Position) {
@@ -904,42 +859,10 @@
         }
       }
       lineIndex++;
-=======
-    return res;
-  }
-
-  /**
-   * Build up a list of ignore items for the whole file to be linted
-   *
-   * @param document The TextDocument to analyze
-   * @returns a list of IIgnoreItems for each found ignore element
-   */
-  private buildIgnoreList(document: TextDocument): IIgnoreItem[] {
-    const fullText = document.getText();
-    const matches = [
-      ...fullText.matchAll(
-        new RegExp(
-          "@(LT-)?IGNORE:(?<id>[_A-Z0-9]+)(\\((?<word>[^)]+)\\))?@",
-          "gm",
-        ),
-      ),
-    ];
-    if (matches.length == 0) return [];
-    const res = Array<IIgnoreItem>();
-    matches.forEach((match: RegExpMatchArray) => {
-      if (!match.groups) return;
-      const item: IIgnoreItem = {
-        line: document.positionAt(match.index as number).line,
-        ruleId: match.groups ? match.groups["id"] : "",
-        text: match.groups ? match.groups["word"] : undefined,
-      };
-      res.push(item);
->>>>>>> fb977682
     });
     Constants.EXTENSION_OUTPUT_CHANNEL.appendLine(`buildRuleList --> ${Object.keys(this.enabledDisabledRules).length}/${Object.keys(this.enabledDisabledRulesPerLine).length} rules.`);
 
   }
-<<<<<<< HEAD
 
   private handleEnableDisableFile(action: string, parameter: string) {
     const enabled = action === "ENABLE-FILE";
@@ -1017,6 +940,4 @@
       this.enabledDisabledRulesPerLine[lineno] ?? {},
     );
   }
-=======
->>>>>>> fb977682
 }