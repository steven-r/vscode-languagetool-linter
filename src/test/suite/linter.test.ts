--- conflicted
+++ resolved
@@ -14,45 +14,12 @@
     assert.ok(linter);
   });
 
-<<<<<<< HEAD
-  test('Linter should return annotated text for Markdown with Backticks', () => {
-    const expected = JSON.parse(fs.readFileSync(path.resolve(__dirname, testWorkspace + "/markdown/backticks.json"), "utf8"));
-    const text = fs.readFileSync(path.resolve(__dirname, testWorkspace + "/markdown/backticks.md"), "utf8");
-    const result = linter.buildAnnotatedMarkdown(text);
-    // fs.writeFileSync(path.resolve(__dirname, testWorkspace + "/markdown/backticks.json"), JSON.stringify(result), "utf8");
-    assert.deepEqual(expected, result);
-  });
-
-  test('Linter should return annotated text for Markdown with Headers', () => {
-    const expected = JSON.parse(fs.readFileSync(path.resolve(__dirname, testWorkspace + "/markdown/headers.json"), "utf8"));
-    const text = fs.readFileSync(path.resolve(__dirname, testWorkspace + "/markdown/headers.md"), "utf8");
-    const result = linter.buildAnnotatedMarkdown(text);
-    // fs.writeFileSync(path.resolve(__dirname, testWorkspace + "/markdown/headers.json"), JSON.stringify(result), "utf8");
-    assert.deepEqual(expected, result);
-  });
-
-  test('Linter should return annotated text for Markdown with Ordered Lists', () => {
-    const expected = JSON.parse(fs.readFileSync(path.resolve(__dirname, testWorkspace + "/markdown/ordered-lists.json"), "utf8"));
-    const text = fs.readFileSync(path.resolve(__dirname, testWorkspace + "/markdown/ordered-lists.md"), "utf8");
-    const result = linter.buildAnnotatedMarkdown(text);
-    // fs.writeFileSync(path.resolve(__dirname, testWorkspace + "/markdown/ordered-lists.json"), JSON.stringify(result), "utf8");
-    assert.deepEqual(expected, result);
-  });
-
-  test('Linter should return annotated text for Markdown with Unordered Lists', () => {
-    const expected = JSON.parse(fs.readFileSync(path.resolve(__dirname, testWorkspace + "/markdown/unordered-lists.json"), "utf8"));
-    const text = fs.readFileSync(path.resolve(__dirname, testWorkspace + "/markdown/unordered-lists.md"), "utf8");
-    const result = linter.buildAnnotatedMarkdown(text);
-    // fs.writeFileSync(path.resolve(__dirname, testWorkspace + "/markdown/unordered-lists.json"), JSON.stringify(result), "utf8");
-    assert.deepEqual(expected, result);
-=======
   test('Linter should return annotated text for Basic Markdown', () => {
     const expected = JSON.parse(fs.readFileSync(path.resolve(__dirname, testWorkspace + "/markdown/basic.json"), "utf8"));
     const text = fs.readFileSync(path.resolve(__dirname, testWorkspace + "/markdown/basic.md"), "utf8");
-    const result = JSON.parse(linter.buildAnnotatedMarkdown(text));
+    const result = linter.buildAnnotatedMarkdown(text);
     // fs.writeFileSync(path.resolve(__dirname, testWorkspace + "/markdown/basic.json"), JSON.stringify(result), "utf8");
-    assert.ok(chai.expect(result).to.deep.equal(expected));
->>>>>>> 92706a7a
+    assert.deepEqual(expected, result);
   });
 
   test('Linter should return annotated text for HTML', () => {
